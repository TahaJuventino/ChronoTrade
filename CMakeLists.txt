--- conflicted
+++ resolved
@@ -1,4 +1,3 @@
-<<<<<<< HEAD
 cmake_minimum_required(VERSION 3.15)
 project(ChronoTrade)
 
@@ -17,23 +16,30 @@
   message(STATUS "🚀 ccache enabled")
 endif()
 
-set(CMAKE_CXX_STANDARD 20)
+# ========== C++23 STANDARD (CUTTING EDGE) ==========
+set(CMAKE_CXX_STANDARD 23)
 set(CMAKE_CXX_STANDARD_REQUIRED ON)
 set(CMAKE_CXX_EXTENSIONS OFF)
 set(CMAKE_POSITION_INDEPENDENT_CODE ON)
 set(CMAKE_EXPORT_COMPILE_COMMANDS ON)
 
+# ========== CI/CD OPTIONS ==========
 option(ENABLE_COVERAGE "Enable coverage reporting" OFF)
+option(BUILD_FUZZERS "Build fuzz targets" OFF)
+option(ENABLE_ASAN "Enable AddressSanitizer" OFF)
+option(ENABLE_TSAN "Enable ThreadSanitizer" OFF)
+option(ENABLE_UBSAN "Enable UndefinedBehaviorSanitizer" OFF)
+option(ENABLE_CFI "Enable Control Flow Integrity" OFF)
+
+# Coverage configuration
 if(ENABLE_COVERAGE)
   add_compile_options(-fprofile-arcs -ftest-coverage)
   add_link_options(-fprofile-arcs -ftest-coverage)
 endif()
 
-
 find_package(Threads REQUIRED)
 
 # ========== GIT COMMIT HASH INJECTION ==========
-
 execute_process(
   COMMAND git rev-parse --short HEAD
   OUTPUT_VARIABLE GIT_COMMIT_HASH
@@ -43,7 +49,6 @@
 add_compile_definitions(BUILD_HASH="${GIT_COMMIT_HASH}")
 
 # ========== MAIN APP ==========
-
 file(GLOB_RECURSE CORE_SRC CONFIGURE_DEPENDS
     "core/*.cpp" "engine/*.cpp"
     "feed/*.cpp" "feed/*/*.cpp"
@@ -57,10 +62,12 @@
 
 add_executable(ChronoTrade ${CORE_SRC} main.cpp)
 
+# ========== MAXIMUM HARDENING OPTIONS ==========
 target_compile_options(ChronoTrade PRIVATE
   -Wall -Wextra -Werror -pedantic
-  -fstack-protector-strong
-  -D_FORTIFY_SOURCE=2
+  -Wformat=2 -Wformat-security -Wstack-protector
+  -fstack-protector-strong -D_FORTIFY_SOURCE=3
+  -fcf-protection=full -fstack-clash-protection
   -fno-omit-frame-pointer
 )
 
@@ -71,17 +78,21 @@
   ${PROJECT_SOURCE_DIR}/core
   ${PROJECT_SOURCE_DIR}/utils
   ${PROJECT_SOURCE_DIR}/security
+  ${PROJECT_SOURCE_DIR}/observability
   ${PROJECT_SOURCE_DIR}/threads
 )
 
 add_compile_definitions(ENABLE_LOGS=0) # Disable logs by default
 
+# ========== SANITIZER VARIANTS FOR CI TESTING ==========
+# Function to create sanitizer-specific builds for parallel CI execution
 function(add_sanitizer_target suffix flags)
   add_executable(ChronoTrade_${suffix} EXCLUDE_FROM_ALL ${CORE_SRC} main.cpp)
   target_compile_options(ChronoTrade_${suffix} PRIVATE
     -Wall -Wextra -Werror -pedantic
-    -fstack-protector-strong
-    -D_FORTIFY_SOURCE=2
+    -Wformat=2 -Wformat-security -Wstack-protector
+    -fstack-protector-strong -D_FORTIFY_SOURCE=3
+    -fcf-protection=full -fstack-clash-protection
     -fno-omit-frame-pointer
     ${flags}
   )
@@ -92,18 +103,18 @@
     ${PROJECT_SOURCE_DIR}/core
     ${PROJECT_SOURCE_DIR}/utils
     ${PROJECT_SOURCE_DIR}/security
+    ${PROJECT_SOURCE_DIR}/observability
     ${PROJECT_SOURCE_DIR}/threads
   )
 endfunction()
 
+# Create CI-specific sanitizer variants
 add_sanitizer_target(asan "-fsanitize=address")
 add_sanitizer_target(tsan "-fsanitize=thread")
 add_sanitizer_target(ubsan "-fsanitize=undefined")
 add_sanitizer_target(cfi "-fsanitize=cfi -flto -fvisibility=hidden")
 
 # ========== GTEST-BASED TESTS ==========
-
-# Find GoogleTest if available (MSYS2: pacman -S mingw-w64-x86_64-gtest)
 find_package(GTest REQUIRED)
 
 # ---- Order Tests ----
@@ -249,7 +260,6 @@
     OpenSSL::Crypto
 )
 
-
 # ---- CSV FeedSource Tests ----
 add_executable(test_csv_feedsource tests/test_csv_feedsource.cpp)
 
@@ -264,7 +274,6 @@
     GTest::gtest_main
     OpenSSL::Crypto
 )
-
 
 # ---- Indicator Tests ----
 add_executable(test_indicators tests/test_indicators.cpp)
@@ -404,396 +413,6 @@
 
 target_compile_options(test_zero_copy_csv_parser PRIVATE
     -Wall -Wextra -Werror
-    -Wformat-security
-    -fstack-protector-strong
-    -D_FORTIFY_SOURCE=2
-)
-option(BUILD_FUZZERS "Build fuzz targets" OFF)
-if(BUILD_FUZZERS)
-  add_subdirectory(fuzz)
-endif()
-=======
-cmake_minimum_required(VERSION 3.15)
-project(ChronoTrade)
-
-# === FAST BUILD INFRA ===
-
-# Warn if WSL builds in /mnt/c (slow disk IO)
-if(UNIX AND CMAKE_SOURCE_DIR MATCHES "/mnt/c")
-  message(WARNING "⚠️ Building from /mnt/c in WSL is slow. Move project to ~/ for fast compile.")
-endif()
-
-# Enable Ninja + ccache
-find_program(CCACHE_PROGRAM ccache)
-if(CCACHE_PROGRAM)
-  set(CMAKE_C_COMPILER_LAUNCHER "${CCACHE_PROGRAM}")
-  set(CMAKE_CXX_COMPILER_LAUNCHER "${CCACHE_PROGRAM}")
-  message(STATUS "🚀 ccache enabled")
-endif()
-
-set(CMAKE_CXX_STANDARD 23)
-set(CMAKE_CXX_STANDARD_REQUIRED ON)
-set(CMAKE_CXX_EXTENSIONS OFF)
-set(CMAKE_POSITION_INDEPENDENT_CODE ON)
-set(CMAKE_EXPORT_COMPILE_COMMANDS ON)
-
-option(ENABLE_ASAN "Enable AddressSanitizer" OFF)
-option(ENABLE_TSAN "Enable ThreadSanitizer" OFF)
-option(ENABLE_UBSAN "Enable UndefinedBehaviorSanitizer" OFF)
-option(ENABLE_CFI "Enable Control Flow Integrity" OFF)
-
-find_package(Threads REQUIRED)
-
-# ========== GIT COMMIT HASH INJECTION ==========
-
-execute_process(
-  COMMAND git rev-parse --short HEAD
-  OUTPUT_VARIABLE GIT_COMMIT_HASH
-  OUTPUT_STRIP_TRAILING_WHITESPACE
-)
-
-add_compile_definitions(BUILD_HASH="${GIT_COMMIT_HASH}")
-
-# ========== MAIN APP ==========
-
-file(GLOB_RECURSE CORE_SRC CONFIGURE_DEPENDS
-    "core/*.cpp" "engine/*.cpp"
-    "feed/*.cpp" "feed/*/*.cpp"
-    "threads/*.cpp" "plot/*.cpp" "strategy/*.cpp"
-    "event/*.cpp" "security/*.cpp" "utils/*.cpp"
-)
-
-# ⛔️ REMOVE simulator from ChronoTrade build
-list(FILTER CORE_SRC EXCLUDE REGEX "feed/simulators/.*")
-list(FILTER CORE_SRC EXCLUDE REGEX "feed/TCPLatencyProxy.cpp")
-
-add_executable(ChronoTrade ${CORE_SRC} main.cpp)
-
-target_compile_options(ChronoTrade PRIVATE
-  -Wall -Wextra -Werror -pedantic
-  -Wformat=2 -Wformat-security -Wstack-protector
-  -fstack-protector-strong -D_FORTIFY_SOURCE=3
-  -fcf-protection=full -fstack-clash-protection
-  -fno-omit-frame-pointer
-)
-
-target_link_libraries(ChronoTrade PRIVATE Threads::Threads)
-
-target_include_directories(ChronoTrade PRIVATE
-  ${PROJECT_SOURCE_DIR}/feed
-  ${PROJECT_SOURCE_DIR}/core
-  ${PROJECT_SOURCE_DIR}/utils
-  ${PROJECT_SOURCE_DIR}/security
-  ${PROJECT_SOURCE_DIR}/observability
-  ${PROJECT_SOURCE_DIR}/threads
-)
-
-add_compile_definitions(ENABLE_LOGS=0) # Disable logs by default
-
-# ========== GTEST-BASED TESTS ==========
-
-# Find GoogleTest if available (MSYS2: pacman -S mingw-w64-x86_64-gtest)
-find_package(GTest REQUIRED)
-
-# ---- Order Tests ----
-add_executable(test_order tests/test_order.cpp)
-target_link_libraries(test_order PRIVATE GTest::gtest GTest::gtest_main)
-target_include_directories(test_order PRIVATE 
-    ${PROJECT_SOURCE_DIR}/core
-)
-
-# ---- Feed Parser Tests ----
-add_executable(test_csv_parser tests/test_csv_parser.cpp)
-target_link_libraries(test_csv_parser PRIVATE GTest::gtest GTest::gtest_main)
-target_include_directories(test_csv_parser PRIVATE 
-    ${PROJECT_SOURCE_DIR}/core 
-    ${PROJECT_SOURCE_DIR}/feed
-)
-
-# ---- Candlestick Core + Advanced ----
-add_executable(test_candlestick tests/test_candlestick.cpp)
-target_link_libraries(test_candlestick PRIVATE GTest::gtest GTest::gtest_main)
-target_include_directories(test_candlestick PRIVATE 
-    ${PROJECT_SOURCE_DIR}/core
-)
-
-# ---- OrderBook Threaded Container ----
-add_executable(test_orderbook tests/test_orderbook.cpp)
-target_link_libraries(test_orderbook PRIVATE GTest::gtest GTest::gtest_main)
-target_include_directories(test_orderbook PRIVATE 
-    ${PROJECT_SOURCE_DIR}/core
-)
-
-# ---- Candle Generator Sliding Window ----
-add_executable(test_candlestick_generator tests/test_candlestick_generator.cpp)
-target_link_libraries(test_candlestick_generator PRIVATE GTest::gtest GTest::gtest_main)
-target_include_directories(test_candlestick_generator PRIVATE 
-    ${PROJECT_SOURCE_DIR}/core 
-    ${PROJECT_SOURCE_DIR}/engine
-)
-
-## ---- SMA Indicator Tests ----
-add_executable(test_sma_indicator tests/test_sma_indicator.cpp)
-target_link_libraries(test_sma_indicator PRIVATE GTest::gtest_main)
-target_include_directories(test_sma_indicator PRIVATE 
-    ${PROJECT_SOURCE_DIR}/core 
-    ${PROJECT_SOURCE_DIR}/engine 
-    ${PROJECT_SOURCE_DIR}/utils
-)
-
-# ---- Fixed Window Tests ----
-add_executable(test_fixed_window tests/test_fixed_window.cpp)
-target_link_libraries(test_fixed_window PRIVATE GTest::gtest_main)
-target_include_directories(test_fixed_window PRIVATE 
-    ${PROJECT_SOURCE_DIR}/core 
-    ${PROJECT_SOURCE_DIR}/engine
-)
-
-# ---- RSI Indicator Tests ----
-add_executable(test_rsi_indicator tests/test_rsi_indicator.cpp)
-target_link_libraries(test_rsi_indicator PRIVATE GTest::gtest_main)
-target_include_directories(test_rsi_indicator PRIVATE 
-    ${PROJECT_SOURCE_DIR}/core 
-    ${PROJECT_SOURCE_DIR}/engine 
-    ${PROJECT_SOURCE_DIR}/utils
-)
-
-# ---- MACD Indicator Tests ----
-add_executable(test_macd_indicator tests/test_macd_indicator.cpp)
-target_link_libraries(test_macd_indicator PRIVATE GTest::gtest_main)
-target_include_directories(test_macd_indicator PRIVATE 
-    ${PROJECT_SOURCE_DIR}/core 
-    ${PROJECT_SOURCE_DIR}/engine
-)
-
-# ---- Bollinger Bands Tests ----
-add_executable(test_bollinger_indicator tests/test_bollinger_indicator.cpp)
-target_link_libraries(test_bollinger_indicator PRIVATE GTest::gtest_main)
-target_include_directories(test_bollinger_indicator PRIVATE 
-    ${PROJECT_SOURCE_DIR}/core 
-    ${PROJECT_SOURCE_DIR}/engine 
-    ${PROJECT_SOURCE_DIR}/utils
-)
-
-# ---- Indicator Registry Tests ----
-add_executable(test_indicator_registry tests/test_indicator_registry.cpp)
-target_link_libraries(test_indicator_registry PRIVATE GTest::gtest_main)
-target_include_directories(test_indicator_registry PRIVATE 
-    ${PROJECT_SOURCE_DIR}/core 
-    ${PROJECT_SOURCE_DIR}/engine
-)
-
-# ---- Loop Processor Tests ----
-add_executable(test_loop_processor tests/test_loop_processor.cpp)
-target_link_libraries(test_loop_processor PRIVATE GTest::gtest_main)
-target_include_directories(test_loop_processor PRIVATE 
-    ${PROJECT_SOURCE_DIR}/core 
-    ${PROJECT_SOURCE_DIR}/engine
-)
-
-# ---- Arena Allocator Tests ----
-add_executable(test_arena_allocator tests/test_arena_allocator.cpp)
-target_link_libraries(test_arena_allocator PRIVATE GTest::gtest_main)
-target_include_directories(test_arena_allocator PRIVATE 
-    ${PROJECT_SOURCE_DIR}/utils
-)
-
-# ---- SIMD Sort Tests ----
-add_executable(test_simd_sort tests/test_simd_sort.cpp)
-target_link_libraries(test_simd_sort PRIVATE GTest::gtest_main)
-target_include_directories(test_simd_sort PRIVATE 
-    ${PROJECT_SOURCE_DIR}/core 
-    ${PROJECT_SOURCE_DIR}/utils
-)
-
-# ---- OrderBook Arena Tests ----
-add_executable(test_orderbook_arena tests/test_orderbook_arena.cpp)
-target_link_libraries(test_orderbook_arena PRIVATE GTest::gtest_main)
-target_include_directories(test_orderbook_arena PRIVATE 
-    ${PROJECT_SOURCE_DIR}/core 
-    ${PROJECT_SOURCE_DIR}/utils
-)
-target_compile_options(test_orderbook_arena PRIVATE -fexceptions)
-
-# ---- IIndicator Mock Tests ----
-add_executable(test_iindicator_mock tests/test_iindicator_mock.cpp)
-target_link_libraries(test_iindicator_mock PRIVATE GTest::gtest_main)
-target_include_directories(test_iindicator_mock PRIVATE 
-    ${PROJECT_SOURCE_DIR}/core 
-    ${PROJECT_SOURCE_DIR}/engine
-)
-
-# ---- Feed Manager Tests ----
-add_executable(test_feed_manager tests/test_feed_manager.cpp)
-
-target_include_directories(test_feed_manager PRIVATE 
-    ${PROJECT_SOURCE_DIR}
-    ${PROJECT_SOURCE_DIR}/feed
-    ${PROJECT_SOURCE_DIR}/external
-)
-
-target_link_libraries(test_feed_manager 
-  PRIVATE 
-    GTest::gtest_main
-    OpenSSL::Crypto
-)
-
-
-# ---- CSV FeedSource Tests ----
-add_executable(test_csv_feedsource tests/test_csv_feedsource.cpp)
-
-target_include_directories(test_csv_feedsource PRIVATE 
-    ${PROJECT_SOURCE_DIR}
-    ${PROJECT_SOURCE_DIR}/feed
-    ${PROJECT_SOURCE_DIR}/external
-)
-
-target_link_libraries(test_csv_feedsource 
-  PRIVATE 
-    GTest::gtest_main
-    OpenSSL::Crypto
-)
-
-
-# ---- Indicator Tests ----
-add_executable(test_indicators tests/test_indicators.cpp)
-target_link_libraries(test_indicators gtest gtest_main pthread)
-target_include_directories(test_indicators PRIVATE 
-    ${PROJECT_SOURCE_DIR}
-)
-
-# ---- SIMD Sort Benchmark Tests ----
-add_executable(test_simd_sort_benchmark tests/test_simd_sort_benchmark.cpp)
-target_link_libraries(test_simd_sort_benchmark PRIVATE GTest::gtest GTest::gtest_main)
-target_include_directories(test_simd_sort_benchmark PRIVATE 
-    ${PROJECT_SOURCE_DIR}/core 
-    ${PROJECT_SOURCE_DIR}/utils
-    )
-
-# ---- Feed Injector Tests ----
-add_executable(test_feed_redteam_injection tests/test_feed_redteam_injection.cpp)
-
-target_include_directories(test_feed_redteam_injection PRIVATE 
-    ${PROJECT_SOURCE_DIR}
-    ${PROJECT_SOURCE_DIR}/feed
-    ${PROJECT_SOURCE_DIR}/external
-)
-
-target_link_libraries(test_feed_redteam_injection 
-  PRIVATE 
-    GTest::gtest_main
-    OpenSSL::Crypto
-)
-
-# ---- SocketFeedSource Tests ----
-if(UNIX AND NOT WIN32)
-  add_executable(test_socket_feedsource tests/test_socket_feedsource.cpp)
-
-  target_link_libraries(test_socket_feedsource PRIVATE GTest::gtest_main)
-  target_include_directories(test_socket_feedsource PRIVATE 
-    ${PROJECT_SOURCE_DIR}
-    ${PROJECT_SOURCE_DIR}/feed
-    ${PROJECT_SOURCE_DIR}/external
-  )
-endif()
-
-# ---- FeedHashLogger Tests ----
-add_executable(test_feed_hashlogger tests/test_feed_hashlogger.cpp)
-
-target_include_directories(test_feed_hashlogger PRIVATE 
-    ${PROJECT_SOURCE_DIR}
-    ${PROJECT_SOURCE_DIR}/feed
-    ${PROJECT_SOURCE_DIR}/external
-)
-
-# Find OpenSSL if available (MSYS2: pacman -S mingw-w64-x86_64-openssl)
-find_package(OpenSSL REQUIRED)
-
-target_link_libraries(test_feed_hashlogger 
-  PRIVATE 
-    GTest::gtest_main
-    OpenSSL::Crypto
-)
-
-# ---- Shared Memory FeedSource Tests ----
-if(UNIX)
-  add_executable(test_shm_feedsource tests/test_shm_feedsource.cpp)
-
-  target_include_directories(test_shm_feedsource PRIVATE 
-      ${PROJECT_SOURCE_DIR}
-      ${PROJECT_SOURCE_DIR}/feed
-      ${PROJECT_SOURCE_DIR}/external
-  )
-
-  target_link_libraries(test_shm_feedsource 
-    PRIVATE 
-      GTest::gtest_main
-      OpenSSL::Crypto
-      Threads::Threads
-  )
-endif()
-
-# ---- SHM Writer Simulator ----
-add_executable(shm_writer_simulator feed/simulators/shm_writer_simulator.cpp)
-
-target_include_directories(shm_writer_simulator PRIVATE 
-    ${PROJECT_SOURCE_DIR}
-    ${PROJECT_SOURCE_DIR}/feed
-    ${PROJECT_SOURCE_DIR}/core
-)
-
-# ---- TCPLatencyProxy ----
-add_executable(tcp_latency_proxy feed/TCPLatencyProxy.cpp)
-target_link_libraries(tcp_latency_proxy PRIVATE Threads::Threads)
-target_include_directories(tcp_latency_proxy PRIVATE 
-    ${PROJECT_SOURCE_DIR}/feed
-    ${PROJECT_SOURCE_DIR}/core
-    ${PROJECT_SOURCE_DIR}/utils
-)
-
-# ---- TcpLatencyProxyTest ----
-add_executable(test_tcp_latency_proxy tests/test_tcp_latency_proxy.cpp)
-target_link_libraries(test_tcp_latency_proxy 
-    PRIVATE 
-    GTest::gtest_main 
-    Threads::Threads
-)
-
-# ---- ZeroCopyCsvParser Tests ----
-add_executable(test_zero_copy_csv_parser
-    tests/test_zero_copy_csv_parser.cpp
-)
-
-target_link_libraries(test_zero_copy_csv_parser 
-    PRIVATE 
-    GTest::gtest_main
-)
-
-target_include_directories(test_zero_copy_csv_parser PRIVATE 
-    ${CMAKE_SOURCE_DIR}
-    ${CMAKE_SOURCE_DIR}/feed
-)
-
-# Enable sanitizers for security testing
-if(CMAKE_BUILD_TYPE MATCHES Debug)
-    target_compile_options(test_zero_copy_csv_parser PRIVATE 
-        -fsanitize=address,undefined
-        -fno-omit-frame-pointer
-        -g3
-    )
-    target_link_options(test_zero_copy_csv_parser PRIVATE 
-        -fsanitize=address,undefined
-    )
-endif()
-
-target_include_directories(test_zero_copy_csv_parser PRIVATE 
-    ${PROJECT_SOURCE_DIR}
-    ${PROJECT_SOURCE_DIR}/feed
-)
-# Replace the conflicted section (lines ~380-420) with this:
-
-target_compile_options(test_zero_copy_csv_parser PRIVATE
-    -Wall -Wextra -Werror
     -Wformat=2 -Wformat-security -Wstack-protector
     -fstack-protector-strong -D_FORTIFY_SOURCE=3
     -fcf-protection=full -fstack-clash-protection
@@ -805,6 +424,11 @@
 target_include_directories(test_security_macros PRIVATE
     ${PROJECT_SOURCE_DIR}/tests
 )
+
+# ========== FUZZING INFRASTRUCTURE ==========
+if(BUILD_FUZZERS)
+  add_subdirectory(fuzz)
+endif()
 
 # ========== PROJECT-WIDE SANITIZER APPLICATION ==========
 # Apply sanitizer options to all targets for comprehensive security testing
@@ -837,12 +461,26 @@
   endif()
 endforeach()
 
-# ========== HARDENING VALIDATION ==========
-message(STATUS "Security Configuration:")
+# ========== CI/CD + SECURITY VALIDATION ==========
+message(STATUS "🛡️ Security Configuration:")
+message(STATUS "  C++ Standard: ${CMAKE_CXX_STANDARD}")
 message(STATUS "  ASAN: ${ENABLE_ASAN}")
 message(STATUS "  TSAN: ${ENABLE_TSAN}")  
 message(STATUS "  UBSAN: ${ENABLE_UBSAN}")
 message(STATUS "  CFI: ${ENABLE_CFI}")
+message(STATUS "  Coverage: ${ENABLE_COVERAGE}")
+message(STATUS "  Fuzzing: ${BUILD_FUZZERS}")
 message(STATUS "  Fortify: D_FORTIFY_SOURCE=3")
 message(STATUS "  Stack Protection: -fstack-protector-strong + clash protection")
->>>>>>> ae0e20e9
+message(STATUS "  Build Hash: ${GIT_COMMIT_HASH}")
+
+# ========== CI TARGETS ==========
+add_custom_target(ci_all
+  DEPENDS ChronoTrade test_order test_csv_parser test_candlestick test_orderbook
+  COMMENT "Build all CI targets"
+)
+
+add_custom_target(ci_sanitizers
+  DEPENDS ChronoTrade_asan ChronoTrade_tsan ChronoTrade_ubsan ChronoTrade_cfi
+  COMMENT "Build all sanitizer variants for CI"
+)